# Install instructions

There are multiple ways to install GCM on macOS, Windows, and Linux. Preferred
installation methods for each OS are designated with a :star:.

## macOS

### Homebrew :star:

**Note:** If you have an existing installation of the 'Java GCM' on macOS and
you have installed this using Homebrew, this installation will be unlinked
(`brew unlink git-credential-manager`) when GCM is installed.

#### Install

```shell
brew tap microsoft/git
brew install --cask git-credential-manager-core
```

After installing you can stay up-to-date with new releases by running:

```shell
brew upgrade git-credential-manager-core
```

#### Uninstall

To uninstall, run the following:

```shell
brew uninstall --cask git-credential-manager-core
```

---

### macOS Package

#### Install

Download and double-click the [installation package][latest-release] and follow
the instructions presented.

#### Uninstall

To uninstall, run the following:

```shell
sudo /usr/local/share/gcm-core/uninstall.sh
```

---

<!-- this explicit anchor should stay stable so that external docs can link here -->
<!-- markdownlint-disable-next-line no-inline-html -->
<a name="linux-install-instructions"></a>

## Linux

**Note:** all Linux distributions
[require additional configuration][gcm-credstores] to use GCM.

---

### .NET tool :star:

See the [.NET tool](#net-tool) section below for instructions on this
installation method.

---

### Debian package

#### Install

Download the latest [.deb package][latest-release], and run the following:

```shell
sudo dpkg -i <path-to-package>
git-credential-manager configure
```

#### Uninstall

```shell
git-credential-manager unconfigure
sudo dpkg -r gcm
```

---

### Tarball

#### Install

Download the latest [tarball][latest-release], and run the following:

```shell
tar -xvf <path-to-tarball> -C /usr/local/bin
git-credential-manager configure
```

#### Uninstall

```shell
git-credential-manager unconfigure
rm $(command -v git-credential-manager)
```

---

### Install from source helper script

#### Install

Ensure `curl` is installed:

```shell
curl --version
```

If `curl` is not installed, please use your distribution's package manager
to install it.

Download and run the script:

```shell
curl -L https://aka.ms/gcm/linux-install-source.sh | sh
git-credential-manager configure
```

**Note:** You will be prompted to enter your credentials so that the script
can download GCM's dependencies using your distribution's package
manager.

#### Uninstall

[Follow these instructions][linux-uninstall] for your distribution.

---

## Windows

### Git for Windows :star:

GCM is included with [Git for Windows][git-for-windows]. During installation
you will be asked to select a credential helper, with GCM listed as the default.

![image][git-for-windows-screenshot]

---

### Standalone installation

You can also download the [latest installer][latest-release] for Windows to
install GCM standalone.

**:warning: Important :warning:**

Installing GCM as a standalone package on Windows will forcibly override the
version of GCM that is bundled with Git for Windows, **even if the version
bundled with Git for Windows is a later version**.

There are two flavors of standalone installation on Windows:

- User (`gcmuser-win*`):

  Does not require administrator rights. Will install only for the current user
  and updates only the current user's Git configuration.

- System (`gcm-win*`):

  Requires administrator rights. Will install for all users on the system and
  update the system-wide Git configuration.

To install, double-click the desired installation package and follow the
instructions presented.

### Uninstall (Windows 10)

To uninstall, open the Settings app and navigate to the Apps section. Select
"Git Credential Manager" and click "Uninstall".

### Uninstall (Windows 7-8.1)

To uninstall, open Control Panel and navigate to the Programs and Features
screen. Select "Git Credential Manager" and click "Remove".

### Windows Subsystem for Linux (WSL)

Git Credential Manager can be used with the [Windows Subsystem for Linux
(WSL)][ms-wsl] to enable secure authentication of your remote Git
repositories from inside of WSL.

[Please see the GCM on WSL docs][gcm-wsl] for more information.

---

## .NET tool

GCM is available to install as a cross-platform [.NET
tool][dotnet-tool]. This is
the preferred install method for Linux because you can use it to install on any
[.NET-supported
distribution][dotnet-supported-distributions]. You
can also use this method on macOS if you so choose.

<<<<<<< HEAD
**Note:** Make sure you have installed the [latest version of the .NET 6.0
SDK](https://dotnet.microsoft.com/en-us/download/dotnet/6.0) before attempting
to run the following `dotnet tool` commands.
=======
**Note:** Make sure you have installed [version 6.0 of the .NET
SDK][dotnet-install] before attempting to run the following `dotnet tool`
commands. After installing, you will also need to follow the output instructions
to add the tools directory to your `PATH`.
>>>>>>> 6dff24bb

#### Install

```shell
dotnet tool install -g git-credential-manager
git-credential-manager configure
```

#### Update

```shell
dotnet tool update -g git-credential-manager
```

#### Uninstall

```shell
git-credential-manager unconfigure
dotnet tool uninstall -g git-credential-manager
```

[dotnet-install]: https://learn.microsoft.com/en-us/dotnet/core/install/linux#packages
[dotnet-supported-distributions]: https://learn.microsoft.com/en-us/dotnet/core/install/linux
[dotnet-tool]: https://learn.microsoft.com/en-us/dotnet/core/tools/global-tools
[gcm-credstores]: credstores.md
[gcm-wsl]: wsl.md
[git-for-windows]: https://gitforwindows.org/
[git-for-windows-screenshot]: https://user-images.githubusercontent.com/5658207/140082529-1ac133c1-0922-4a24-af03-067e27b3988b.png
[latest-release]: https://github.com/git-ecosystem/git-credential-manager/releases/latest
[linux-uninstall]: linux-fromsrc-uninstall.md
[ms-wsl]: https://aka.ms/wsl#<|MERGE_RESOLUTION|>--- conflicted
+++ resolved
@@ -205,16 +205,10 @@
 distribution][dotnet-supported-distributions]. You
 can also use this method on macOS if you so choose.
 
-<<<<<<< HEAD
-**Note:** Make sure you have installed the [latest version of the .NET 6.0
-SDK](https://dotnet.microsoft.com/en-us/download/dotnet/6.0) before attempting
-to run the following `dotnet tool` commands.
-=======
 **Note:** Make sure you have installed [version 6.0 of the .NET
 SDK][dotnet-install] before attempting to run the following `dotnet tool`
 commands. After installing, you will also need to follow the output instructions
 to add the tools directory to your `PATH`.
->>>>>>> 6dff24bb
 
 #### Install
 
